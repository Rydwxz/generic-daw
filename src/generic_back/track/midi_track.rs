--- conflicted
+++ resolved
@@ -91,13 +91,9 @@
                 .store(last_buffer_index, SeqCst);
         }
 
-<<<<<<< HEAD
-        self.plugin_state.running_buffer.read().unwrap()[last_buffer_index as usize] * self.volume
-=======
         self.plugin_state.running_buffer.read().unwrap()
             [usize::try_from(last_buffer_index).unwrap()]
             * self.volume
->>>>>>> fd2dc72a
     }
 
     fn get_global_end(&self) -> Position {
