--- conflicted
+++ resolved
@@ -3,40 +3,23 @@
 
 #[derive(Copy, Clone, PartialEq, Eq)]
 pub struct Position {
-<<<<<<< HEAD
-    pub quarter_note: usize,
-    pub sub_quarter_note: usize,
-}
-
-impl Position {
-    pub const fn new(quarter_note: usize, sub_quarter_note: usize) -> Self {
-=======
     pub quarter_note: u32,
     pub sub_quarter_note: u32,
 }
 
 impl Position {
     pub const fn new(quarter_note: u32, sub_quarter_note: u32) -> Self {
->>>>>>> 46a9aca8
         Self {
             quarter_note,
             sub_quarter_note,
         }
     }
 
-<<<<<<< HEAD
-    pub fn from_interleaved_samples(samples: usize, meter: &Meter) -> Self {
-        let global_beat =
-            samples as f64 / (f64::from(meter.sample_rate) * 2.0 / (meter.bpm as f64 / 60.0));
-        let quarter_note = global_beat as usize;
-        let sub_quarter_note = ((global_beat - quarter_note as f64) * 256.0) as usize;
-=======
     pub fn from_interleaved_samples(samples: u32, meter: &Meter) -> Self {
         let global_beat = f64::from(samples)
             / (f64::from(meter.sample_rate) * 2.0 / (f64::from(meter.bpm) / 60.0));
         let quarter_note = global_beat as u32;
         let sub_quarter_note = ((global_beat - f64::from(quarter_note)) * 256.0) as u32;
->>>>>>> 46a9aca8
 
         Self {
             quarter_note,
@@ -44,13 +27,8 @@
         }
     }
 
-<<<<<<< HEAD
-    pub fn in_interleaved_samples(self, meter: &Meter) -> usize {
-        let global_beat = (self.quarter_note + self.sub_quarter_note) as f64 / 256.0;
-=======
     pub fn in_interleaved_samples(self, meter: &Meter) -> u32 {
         let global_beat = f64::from(self.quarter_note + self.sub_quarter_note / 256);
->>>>>>> 46a9aca8
 
         seconds_to_interleaved_samples(global_beat / meter.bpm as f64 * 60.0, meter)
     }
