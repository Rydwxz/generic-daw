use std::{
    cmp::{max_by, min_by},
    fs::File,
    path::PathBuf,
    sync::{mpsc::Sender, Arc, RwLock},
};

use anyhow::{anyhow, Result};
use rubato::{
    Resampler, SincFixedIn, SincInterpolationParameters, SincInterpolationType, WindowFunction,
};
use symphonia::core::{
    audio::SampleBuffer,
    errors::Error,
    formats::FormatOptions,
    io::{MediaSourceStream, MediaSourceStreamOptions},
    meta::MetadataOptions,
    probe::Hint,
};

use crate::{generic_back::meter::Meter, generic_front::timeline::Message};

type Ver = Vec<(f32, f32)>;
pub struct InterleavedAudio {
    samples: Vec<f32>,
    downscaled: [RwLock<Ver>; 13],
    pub name: String,
}

impl InterleavedAudio {
    pub fn new(path: &PathBuf, meter: &Meter, sender: Sender<Message>) -> Result<Arc<Self>> {
        let samples = Self::read_audio_file(path, meter)?;

        let length = samples.len();
        let audio = Arc::new(Self {
            samples,
            downscaled: [
                RwLock::new(vec![(0.0, 0.0); length]),
                RwLock::new(vec![(0.0, 0.0); (length + 1) / 2]),
                RwLock::new(vec![(0.0, 0.0); (length + 3) / 4]),
                RwLock::new(vec![(0.0, 0.0); (length + 7) / 8]),
                RwLock::new(vec![(0.0, 0.0); (length + 15) / 16]),
                RwLock::new(vec![(0.0, 0.0); (length + 31) / 32]),
                RwLock::new(vec![(0.0, 0.0); (length + 63) / 64]),
                RwLock::new(vec![(0.0, 0.0); (length + 127) / 128]),
                RwLock::new(vec![(0.0, 0.0); (length + 255) / 256]),
                RwLock::new(vec![(0.0, 0.0); (length + 511) / 512]),
                RwLock::new(vec![(0.0, 0.0); (length + 1023) / 1024]),
                RwLock::new(vec![(0.0, 0.0); (length + 2047) / 2048]),
                RwLock::new(vec![(0.0, 0.0); (length + 4095) / 4096]),
            ],
            name: path.file_name().unwrap().to_str().unwrap().to_string(),
        });

        Self::create_downscaled_audio(audio.clone(), sender);
        Ok(audio)
    }

    pub fn len(&self) -> u32 {
        u32::try_from(self.samples.len()).unwrap()
    }

    pub fn get_sample_at_index(&self, index: u32) -> f32 {
<<<<<<< HEAD
        *self.samples.get(index as usize).unwrap()
    }

    pub fn get_downscaled_at_index(&self, ds_index: u32, index: u32) -> (f32, f32) {
        *self.downscaled[ds_index as usize]
            .read()
            .unwrap()
            .get(index as usize)
=======
        *self.samples.get(usize::try_from(index).unwrap()).unwrap()
    }

    pub fn get_downscaled_at_index(&self, ds_index: u32, index: u32) -> (f32, f32) {
        *self.downscaled[usize::try_from(ds_index).unwrap()]
            .read()
            .unwrap()
            .get(usize::try_from(index).unwrap())
>>>>>>> fd2dc72a
            .unwrap_or(&(0.0, 0.0))
    }

    pub fn read_audio_file(path: &PathBuf, meter: &Meter) -> Result<Vec<f32>> {
        let mut samples = Vec::<f32>::new();

        let format = symphonia::default::get_probe().format(
            &Hint::new(),
            MediaSourceStream::new(
                Box::new(File::open(path).unwrap()),
                MediaSourceStreamOptions::default(),
            ),
            &FormatOptions::default(),
            &MetadataOptions::default(),
        );

        if let Err(err) = format {
            return Err(anyhow!(err));
        }

        let mut format = format.unwrap().format;

        let track = format.default_track().unwrap();
        let sample_rate = track.codec_params.sample_rate.unwrap();

        let mut decoder = symphonia::default::get_codecs()
            .make(
                &track.codec_params,
                &symphonia::core::codecs::DecoderOptions::default(),
            )
            .unwrap();

        let track_id = track.id;

        let mut sample_buffer = None;
        while let Ok(packet) = format.next_packet() {
            if packet.track_id() != track_id {
                continue;
            }

            match decoder.decode(&packet) {
                Ok(audio_buf) => {
                    if sample_buffer.is_none() {
                        let spec = *audio_buf.spec();
                        let duration = u64::try_from(audio_buf.capacity()).unwrap();
                        sample_buffer = Some(SampleBuffer::<f32>::new(duration, spec));
                    }
                    if let Some(buf) = &mut sample_buffer {
                        buf.copy_interleaved_ref(audio_buf);
                        samples.extend(buf.samples().iter());
                    }
                }
                Err(Error::DecodeError(_)) => (),
                Err(_) => break,
            }
        }

        if sample_rate == meter.sample_rate {
            return Ok(samples);
        }

        let mut resampler = SincFixedIn::<f32>::new(
            f64::from(meter.sample_rate) / f64::from(sample_rate),
            2.0,
            SincInterpolationParameters {
                sinc_len: 256,
                f_cutoff: 0.95,
                interpolation: SincInterpolationType::Linear,
                oversampling_factor: 128,
                window: WindowFunction::Blackman,
            },
            samples.len() / 2,
            2,
        )
        .unwrap();

        let deinterleaved_samples: Vec<Vec<f32>> = vec![
            samples.iter().step_by(2).copied().collect(),
            samples.iter().skip(1).step_by(2).copied().collect(),
        ];
        assert_eq!(
            deinterleaved_samples[0].len(),
            deinterleaved_samples[1].len()
        );

        let resampled_file = resampler.process(&deinterleaved_samples, None).unwrap();

        samples.clear();
        for i in 0..resampled_file[0].len() {
            samples.extend(resampled_file.iter().map(|s| s[i]));
        }

        Ok(samples)
    }

    fn create_downscaled_audio(audio: Arc<Self>, sender: Sender<Message>) {
        std::thread::spawn(move || {
            (0..audio.samples.len()).for_each(|i| {
                let ver = (audio.samples[i]
                    + audio.samples.get(i + 1).unwrap_or(&audio.samples[i]))
                    / 2.0;
                audio.downscaled[0].write().unwrap()[i] = (ver, ver);
            });

            (1..audio.downscaled.len()).for_each(|i| {
                let len = audio.downscaled[i].read().unwrap().len();
                let last = audio.downscaled[i - 1].read().unwrap();
                (0..len).for_each(|j| {
                    audio.downscaled[i].write().unwrap()[j] = (
                        min_by(
                            last[2 * j].0,
                            last.get(2 * j + 1).unwrap_or(&(f32::MAX, f32::MAX)).0,
                            |a, b| a.partial_cmp(b).unwrap(),
                        ),
                        max_by(
                            last[2 * j].1,
                            last.get(2 * j + 1).unwrap_or(&(-f32::MAX, -f32::MAX)).1,
                            |a, b| a.partial_cmp(b).unwrap(),
                        ),
                    );
                });
                sender.send(Message::ArrangementUpdated).unwrap();
            });
        });
    }
}<|MERGE_RESOLUTION|>--- conflicted
+++ resolved
@@ -61,16 +61,6 @@
     }
 
     pub fn get_sample_at_index(&self, index: u32) -> f32 {
-<<<<<<< HEAD
-        *self.samples.get(index as usize).unwrap()
-    }
-
-    pub fn get_downscaled_at_index(&self, ds_index: u32, index: u32) -> (f32, f32) {
-        *self.downscaled[ds_index as usize]
-            .read()
-            .unwrap()
-            .get(index as usize)
-=======
         *self.samples.get(usize::try_from(index).unwrap()).unwrap()
     }
 
@@ -79,7 +69,6 @@
             .read()
             .unwrap()
             .get(usize::try_from(index).unwrap())
->>>>>>> fd2dc72a
             .unwrap_or(&(0.0, 0.0))
     }
 
